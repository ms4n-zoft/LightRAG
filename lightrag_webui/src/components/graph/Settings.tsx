--- conflicted
+++ resolved
@@ -279,29 +279,18 @@
             onEditFinished={setGraphQueryMaxDepth}
           />
           <LabeledNumberInput
-<<<<<<< HEAD
             label={t("graphPanel.sideBar.settings.minDegree")}
             min={0}
             value={graphMinDegree}
             onEditFinished={setGraphMinDegree}
-          />   
+          />
           <LabeledNumberInput
             label={t("graphPanel.sideBar.settings.maxLayoutIterations")}
-=======
-            label="Minimum Degree"
-            min={0}
-            value={graphMinDegree}
-            onEditFinished={setGraphMinDegree}
-          />
-          <LabeledNumberInput
-            label="Max Layout Iterations"
->>>>>>> 27ab894d
             min={1}
             max={20}
             value={graphLayoutMaxIterations}
             onEditFinished={setGraphLayoutMaxIterations}
           />
-
           <Separator />
 
           <div className="flex flex-col gap-2">

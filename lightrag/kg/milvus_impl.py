--- conflicted
+++ resolved
@@ -1047,11 +1047,7 @@
         return results
 
     async def query(
-<<<<<<< HEAD
-        self, query: str, top_k: int
-=======
         self, query: str, top_k: int, query_embedding: list[float] = None
->>>>>>> d9aa0216
     ) -> list[dict[str, Any]]:
         # Ensure collection is loaded before querying
         self._ensure_collection_loaded()

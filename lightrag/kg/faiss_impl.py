--- conflicted
+++ resolved
@@ -180,11 +180,7 @@
         return [m["__id__"] for m in list_data]
 
     async def query(
-<<<<<<< HEAD
-        self, query: str, top_k: int
-=======
         self, query: str, top_k: int, query_embedding: list[float] = None
->>>>>>> d9aa0216
     ) -> list[dict[str, Any]]:
         """
         Search by a textual query; returns top_k results with their metadata + similarity distance.
